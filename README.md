# Scriptable OCPP Chargepoint Simulator

![Node.js CI](https://github.com/oglimmer/scriptable-ocpp-chargepoint-simulator/workflows/Node.js%20CI/badge.svg)

# Intro

This simulator supports:

* OCPP 1.6 (and security) with JSON
* REST API with HTML Frontend
* File based batch mode
* Fully scriptable in JavaScript
* ftp and csr operations
* ws:// and wss:// (with client certificates)

Key development considerations:

* This tool should help you in learning and understanding the [Open Charge Point Protocol (OCPP)](https://www.openchargealliance.org), therefore it doesn't hide any details, but make them easier to grasp
* It's an all [ECMAScript](https://en.wikipedia.org/wiki/ECMAScript) based project
* [NodeJs](https://nodejs.org) based server with server-side [TypeScript](https://www.typescriptlang.org) support
* [Vue](https://vuejs.org) + [Vuex](https://vuex.vuejs.org) + [bulma](https://bulma.io) + [axios](https://github.com/axios/axios) + [vue-axios](https://github.com/imcvampire/vue-axios) based HTML client with super simple [requirejs](https://requirejs.org/) no-transpiler setup 
* TODO: OCPP code should run inside a browser too

# license

This software is licensed under [Apache License, Version 2.0](https://www.apache.org/licenses/LICENSE-2.0). See [LICENSE](LICENSE).

## install & build

Make sure you've node installed (macOS: `brew install node`).

```
# install dependencies
npm i
# transpile TypeScript into ECMAScript
npm run build
```

## batch operation

Put the logic using JavaScript into a file (e.g. custom.js). Your file needs to export an async function with one
parameter. This parameter will pass the `connect(url: string): Chargepoint` function to obtain a Chargepoint class object.

Example:

```
let cp;
try {
  // WebSocket Connect (no OCPP)
  cp = await connect('ws://localhost:8100/xyz');
  // typical startup OCPP
  await cp.sendBootnotification({chargePointVendor: "vendor", chargePointModel: "1"});
  await cp.sendHeartbeat();
  await cp.sendStatusNotification({connectorId: 0, errorCode: "NoError", status: "Available"});
  await cp.sendStatusNotification({connectorId: 1, errorCode: "NoError", status: "Available"});
  // register code for GetDiagnostics, UpdateFirmware, Reset, ...
  cp.answerGetDiagnostics( async (request) => {
    const fileName = "foo." + new Date().toISOString() + ".txt";
    cp.sendResponse(request.uniqueId, {fileName});
    await cp.sendDiagnosticsStatusNotification({status: "Idle"});
    await cp.sleep(5000);
    await cp.sendDiagnosticsStatusNotification({status: "Uploading"});
    await cp.ftpUploadDummyFile(request.payload.location, fileName);
    await cp.sendDiagnosticsStatusNotification({status: "Uploaded"});
  });
  // Typical charging session
  await cp.sendAuthorize({idTag: "ccc"});
  await cp.sendStatusNotification({connectorId: 1, errorCode: "NoError", status: "Preparing"});
  cp.transaction = await cp.startTransaction({connectorId: 1, idTag: "ccc", meterStart: 1377, timestamp: "2020-06-11T10:50:58.333Z"});
  await cp.sendStatusNotification({connectorId: 1, errorCode: "NoError", status: "Charging"});
  await cp.meterValues({connectorId: 1, transactionId: cp.transaction.transactionId, meterValue: [{ timestamp: "2020-06-11T10:50:58.765Z", sampledValue: [{value: 1387}] }]});
  await cp.stopTransaction({transactionId: cp.transaction.transactionId, meterStop: 1399, timestamp: "2020-06-11T10:50:59.148Z"});
  await cp.sendStatusNotification({connectorId: 1, errorCode: "NoError", status: "Finishing"});
  await cp.sendStatusNotification({connectorId: 1, errorCode: "NoError", status: "Available"});
} catch (err) {
  console.log(err);
} finally {
  cp.close();
}
```

Start it:

```
./start.sh --v ./custom.js
# or
cat custom.js | ./start.sh --v --stdin
```

### Remote manipulation for the batch mode

You can start a web server within the batch operation script to allow the manipulation or observation of the script.

```
const webserver = cp.startListener(8080, '0.0.0.0', {'admin': 'secret'});
webserver.get('/stop', (req, res) => {
    res.send('stopped.');
    webserver.terminate();
});
webserver.get('/availability', (req, res) => {
    // this assumes we're storing the current availability in a variable called 'availability'
    res.send(availability);
});
```

This example starts a web server on 0.0.0.0:8080 using basic authentication. A user 'admin' with the password 'secret' allows under /stop to stop
 the webserver and under /availability to retrieve the charge points availability. 

## server operation

Default port for HTML is 3000. Change via env variable `PORT`. The WebSocket based Server to Client communication is using `PORT+1`.

```
./start.sh --v
```

Open `http://localhost:3000/?connectTemplate=$connectUrl&cp=$chargePointName` where chargePointName defines the ID of your chargepoint and connectUrl the connect string without the chargepoint-id at the end.

Example: `http://localhost:3000/?connectTemplate=ws://foobar:8088/charging&cp=chargepoint001`.

## Create API docs

```
npm run build && npm run docs
```

Open the docs in ./public/docs or access them via `./start.sh` and [http://localhost:3000/docs](http://localhost:3000/docs)

## TLS options

To pass a root CA file (to verify the server's certificate) use the --ca parameter from start.sh or set the env variable SSL_CERT_FILE.

To set client certificates (for mTLS) for a charge point with the id `my-chargepoint-id` use the following parameters:

```
./start.sh --v1 --keyStore '[{"id": "my-chargepoint-id", "key": "private.pem", "cert": "cert.pem"}]' --ca ./ca.pem
```

## server operation - DEV mode

Run those 2 in parallel:

```
npm run build:watch
./start.sh --v1 --d
```

## OCPP Operations

### Trigger Message

The simulator will respond to all `Trigger Message` with `status=NotImplemented` if no `answerTriggerMessage` have been
registered for this `requestedMessage`.

OCPP 1.6 defines those requestedMessage:
* "BootNotification"
* "DiagnosticsStatusNotification"
* "FirmwareStatusNotification"
* "Heartbeat"
* "MeterValues"
* "StatusNotification"

Example for BootNotification

```
cp.answerTriggerMessage("BootNotification", async (request) => {
    cp.sendResponse(request.uniqueId, {status: "Accepted"});
    await cp.sendBootnotification({chargePointVendor: "vendor", chargePointModel: "1"});
});
```

Another example for DiagnosticsStatusNotification

```
// your code for handling GetDiagnostics will need to update a variable
// currentDiagnosticsStatus with the current state
cp.answerTriggerMessage("DiagnosticsStatusNotification", async (request) => {
    if(currentDiagnosticsStatus) {
        cp.sendResponse(request.uniqueId, {status: "Accepted"});
        await cp.sendDiagnosticsStatusNotification({status: currentDiagnosticsStatus});
    } else {
        cp.sendResponse(request.uniqueId, {status: "Rejected"});
    }
});
``` 
 
### ExtendedTriggerMessage

OCPP 1.6 security defines those requestedMessage:
* "BootNotification"
* "LogStatusNotification"
* "FirmwareStatusNotification"
* "Heartbeat"
* "MeterValues"
* "SignChargePointCertificate"
* "StatusNotification"

Example of SignChargePointCertificate:

```
let tmpKey;
cp.answerExtendedTriggerMessage("SignChargePointCertificate", async (request) => {
    cp.sendResponse(request.uniqueId, {status: "Accepted"});
    const {key, csr} = await cp.generateCsr('/OU=Ocpp-Simulator/O=Ocpp Simu Inc./L=Paradise City/ST=The State/C=US/CN=the-best-chargepoint');
    tmpKey = key;
    await cp.sendSignCertificate({csr, "typeOfCertificate": "ChargingStationCertificate"});
});
cp.answerCertificateSigned( async (request) => {
    if(!tmpKey) {
        cp.sendResponse(request.uniqueId, {status: "Rejected"});
        return;
    }
    cp.sendResponse(request.uniqueId, {status: "Accepted"});
    const keystore = cp.keystore();
    // this will overwrite the current key/cert files
    const filenames = keystore.save(false, tmpKey, request.payload.cert.join('\n'));
    // alternatively certs/key can be written in a new file
    // keystore.save('-' + new Date().toISOString(), tmpKey, request.payload.cert.join('\n'));
    await cp.reConnect();
    await cp.sendBootnotification({chargePointVendor: "vendor", chargePointModel: "1"});
}, cp.CERTIFICATE_SIGNED_OPTIONS_PEM_ENCODER());
```

### Supported

* BootNotification
* HeartBeat
* StatusNotification
* Authorize
* StartTransaction
* StopTransaction
* MeterValues
* Get Diagnostics
* Diagnostics Status Notification
* Update Firmware
* Firmware Status Notification
* Trigger Message
* Reset
* Get Configuration
* Change Configuration
* Change Availability
<<<<<<< HEAD
* Remote Start Transaction
=======
* ExtendedTriggerMessage (1.6 security)
* SignCertificate (1.6 security)
* CertificateSigned (1.6 security)
>>>>>>> d1d6d815

### Not supported (yet)

* Cancel Reservation
* Clear Cache
* Clear Charging Profile
* Data Transfer
* Get Composite Schedule
* Get Local List Version
* Remote Stop Transaction
* Reserve Now
* Send Local List
* Set Charging Profile
* Unlock Connector

### Architecture

![alt text](architecture.png "Architectural overview")<|MERGE_RESOLUTION|>--- conflicted
+++ resolved
@@ -239,13 +239,10 @@
 * Get Configuration
 * Change Configuration
 * Change Availability
-<<<<<<< HEAD
 * Remote Start Transaction
-=======
 * ExtendedTriggerMessage (1.6 security)
 * SignCertificate (1.6 security)
 * CertificateSigned (1.6 security)
->>>>>>> d1d6d815
 
 ### Not supported (yet)
 
