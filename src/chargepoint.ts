--- conflicted
+++ resolved
@@ -22,24 +22,17 @@
   OcppRequest,
   OcppResponse,
   Payload,
-<<<<<<< HEAD
-  ResetPayload, SampledValue,
-=======
-  ResetPayload,
+  ResetPayload, 
+  SampledValue,
   SignCertificatePayload,
->>>>>>> d1d6d815
   StartTransactionPayload,
   StartTransactionResponse,
   StatusNotificationPayload,
   StopTransactionPayload,
   StopTransactionResponse, TransactionData,
   TriggerMessagePayload,
-<<<<<<< HEAD
-  UpdateFirmwarePayload,
+  UpdateFirmwarePayload
 } from './ocpp1_6';
-=======
-  UpdateFirmwarePayload
-} from "./ocpp1_6";
 import {CertManagement, Csr} from "./cert-management";
 import {KeyStore} from "./keystore";
 import {logger} from './http-post-logger';
@@ -48,7 +41,7 @@
 import {IRouter} from "express";
 import {createHttpTerminator} from 'http-terminator';
 import * as expressBasicAuth from "express-basic-auth";
->>>>>>> d1d6d815
+
 
 /**
  * Logger defintion
@@ -153,13 +146,9 @@
   /** holds a callback for onClose, may be null */
   onCloseCb: () => void;
 
-<<<<<<< HEAD
   public transaction: StartTransactionResponse;
 
   constructor(readonly id: number) {
-=======
-  constructor() {
->>>>>>> d1d6d815
     this.buildTriggerMessage();
     this.buildExtendedTriggerMessage();
   }
@@ -406,7 +395,6 @@
     this.registeredCallbacks.set("CertificateSigned", {cb, options});
   }
 
-<<<<<<< HEAD
   answerRemoteStartTransaction<T>(cb: (request: OcppRequest<ChangeAvailabilityPayload>) => void): void {
     debug('answerRemoteStartTransaction');
     this.registeredCallbacks.set('RemoteStartTransaction', async (request: OcppRequest<ChangeAvailabilityPayload>) => {
@@ -434,7 +422,6 @@
     });
   }
 
-=======
   /**
    * Registers a function to implement logic for OCPP's Trigger Message message. The function provided must at least call
    * cp.sendResponse(request.uniqueId, {...}); to send the a OCPP CALLRESULT message.
@@ -442,7 +429,6 @@
    * @param requestedMessage name of trigger message
    * @param cb callback with signature (request: OcppRequest<TriggerMessagePayload>) => void
    */
->>>>>>> d1d6d815
   answerTriggerMessage<T>(requestedMessage: string, cb: (request: OcppRequest<TriggerMessagePayload>) => void): void {
     debug('answerTriggerMessage');
     this.registeredCallbacksTriggerMessage.set(requestedMessage, cb);
